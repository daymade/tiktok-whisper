# tiktok-whisper 抖音视频转文字

##### Translate to: [English](README.md)

## About tiktok-whisper-video-to-text-go
使用 openai 的 whisper 或者本地 coreML 的 whisper.cpp 批量将视频转换为文字

tiktok-whisper 工具可以使用 OpenAI 云端的 Whisper API 或本地 coreML 的 Whisper.cpp 批量转换视频为文本。它的功能包括将拷贝导出为 Excel，将转换结果保存为 SQLite 或 PostgreSQL，视频时长统计，以及关键词搜索来定位视频。

原始的 whisper 有两个缺点: 
1. 必须要求 CUDA 独显, 不能在 macOS 上运行
2. 特别慢

解决方法: 

1. 用 macOS 上的 coreML 调用 whisper.cpp, 比独显慢不了多少
2. 换 fast-whisper, 下文有使用说明

## Feature

- [x] 批量转换视频为文字
- [x] 保存转换结果到 sqlite 或 postgres
- [x] 视频时长统计
- [x] 导出文案为 excel
- [x] 使用 whisper_cpp + coreML 本地转录
- [x] 输入小宇宙播客链接批量下载音频

## 快速开始

```shell
cd ./internal/app
go install github.com/google/wire
# 如果用 OpenAI 远程转换就不用这一步, 如果用 macOS 本地的 coreML 转换, 需要修改 binaryPath 和 modelPath
wire

cd tiktok-whisper
go build -o v2t ./cmd/v2t/main.go
./v2t help
```

windows

```cmd
cd tiktok-whisper
go build -o v2t.exe .\cmd\v2t\main.go
.\v2t.exe help
```

## 基本使用

### 从小宇宙下载音频或从 TikTok 下载视频

```shell
# 使用单集 URL 下载小宇宙音频
./v2t download xiaoyuzhou -e "https://www.xiaoyuzhoufm.com/episode/6398c6ae3a2b7eba5ceb462f"

# 或者使用多集 URL 下载小宇宙音频
./v2t download xiaoyuzhou -e "https://www.xiaoyuzhoufm.com/episode/6398c6ae3a2b7eba5ceb462f,https://www.xiaoyuzhoufm.com/episode/6445559d420fc63f0b9e5747"

# 从小宇宙的播客 URL 下载所有集数的音频
./v2t download xiaoyuzhou -p "https://www.xiaoyuzhoufm.com/podcast/61e389402454b42a2b06177c"
```
下载完成后可以在 data 目录看到文件
```shell
$ tree data/
data/
└── xiaoyuzhou
    └── 硬地骇客
        └── EP21 程序员的职场晋升究竟与什么有关？漂亮的代码？.mp3
```

### 将视频/音频转换为文本

在 macOS 上可以使用 whisper.cpp 来转换音频, 请确保你已经正确设置了 whisper.cpp 的路径(wire.go 中的 binaryPath 和 modelPath)

```shell
# 转换音频文件
./v2t convert -audio --input ./test/data/test.mp3

# 转换指定文件扩展名的目录中的所有文件
./v2t convert -audio --directory ./test/data --type m4a

# 将指定目录中的所有 mp4 文件转换为文本
./v2t convert --video --directory "./test/data/mp4" --userNickname "testUser"
```

<<<<<<< HEAD
### 使用 Python 脚本运行 faster-whisper
有两个 Python 脚本用于音频转录：
=======
### 使用 Python 脚本运行 fast-whisper

假如你是在 Windows 平台并且有独立显卡, 那么你可以使用 python 的 faster-whisper 来调用 CUDA 处理, 有两个 Python 脚本用于批量音频转录：
>>>>>>> 492681c5

- whisperToText.py: 转录单个文件或单个目录中的音频文件。
- whisperToTextParallel.py: 并行转录多个子目录中的音频文件。

在运行脚本之前，请在项目根目录运行以下命令安装所需的 Python 包：

```shell
pip install -r requirements.txt
```

使用方法如下：

对单个文件进行转录：
```shell
python scripts/python/whisperToText.py --input_file /path/to/audiofile.mp3 --output_dir /path/to/output
```

对单个目录进行转录：
```shell
python scripts/python/whisperToText.py --input_dir /path/to/input --output_dir /path/to/output
```

对多个子目录进行并行转录：
```shell
python scripts/python/whisperToTextParallel.py --base_input_dir /path/to/base/input --base_output_dir /path/to/base/output --processes 4
```
例如:
```shell
python scripts/python/whisperToText.py --input_dir ./data/xiaoyuzhou/硬地骇客/ --output_dir ./data/output
```



## TODO

- [ ] 关键词搜索定位到视频
- [ ] 原始视频跳转链接
- [ ] 转赞评统计
- [ ] 使用 pgvector 向量化搜索<|MERGE_RESOLUTION|>--- conflicted
+++ resolved
@@ -84,14 +84,9 @@
 ./v2t convert --video --directory "./test/data/mp4" --userNickname "testUser"
 ```
 
-<<<<<<< HEAD
 ### 使用 Python 脚本运行 faster-whisper
-有两个 Python 脚本用于音频转录：
-=======
-### 使用 Python 脚本运行 fast-whisper
 
 假如你是在 Windows 平台并且有独立显卡, 那么你可以使用 python 的 faster-whisper 来调用 CUDA 处理, 有两个 Python 脚本用于批量音频转录：
->>>>>>> 492681c5
 
 - whisperToText.py: 转录单个文件或单个目录中的音频文件。
 - whisperToTextParallel.py: 并行转录多个子目录中的音频文件。
